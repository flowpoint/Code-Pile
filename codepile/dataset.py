<<<<<<< HEAD
from typing import Union, Optional, Literal, Any
=======
from typing import Union, Optional, TypeAlias, Literal, Any
import os
>>>>>>> 4e2a23b5
from abc import ABC, abstractmethod
import uuid
import pydantic
from pydantic import BaseModel, AnyUrl, FileUrl
from datetime import datetime


MODALITY = Literal['discussion', 'code_review', 'source_code', 'unittest']

# todo, add/remove usefull/less attributes
class DatasetInfo(BaseModel):
    id: str
    description: str
    # the last time when new information was incorporated into the dataset
    # aka when was the latest sample collected
    data_end: datetime
    # the beginning of the datasets data
    data_start: Optional[datetime]
    # estimated size in bits
    size: int

    # compute cost needed for processing
    # usefull information for rebuilding
    cpu_hours: Optional[int]
    gpu_hours: Optional[int]
    ram_requirement: Optional[int]
    tempfile_requirement: Optional[int]

    # the main sources website/description/entrypoint/domain
    source_uri: AnyUrl

    # what are the advantages of including this dataset
    # like a good fit for the downstream modelling tasks
    dataset_pros: str
    # what are the disadvantages of including this dataset
    # like biases
    dataset_cons: str

    # the languages that are present from the source download
    languages: list[str]
    # the programming languages that are present from the source download
    coding_languages: list[str]
    # the language modalities that are present in the dataset:
    # like discussion, code_review, source_code, unittest
    modalities: list[MODALITY]
    # to track copyright 
    source_license: str
    # a citation for acknowledging the data source
    # as this is convention in academia
    source_citation: str
    # a single person responsible for the dataset
    data_owner: str
    contributers: list[str]


# todo, change this by factoring out scraping and downloading and collecting
SourceType = Literal['bulk', 'api', 'staticpages', 'dynamicpages']


class DatasetSources(BaseModel):
    # stores the urls from where the data can be collected
    sources : list[AnyUrl]
    sourcetype : SourceType
    # storage format of the blobs that are captured from the source
    source_format: str 


class RawDataset(BaseModel):
    # where the raw dataset files is stored after the scrape
    storage_uris: list[Union[AnyUrl, FileUrl]]
    # hashes of t
    storage_hashes: Optional[dict[Union[AnyUrl, FileUrl], str]]
    # possible locks for parallel writing to the storage_uris
    storage_locks: Optional[list[Any]]
    # wether the download is complete
    # if more finegrained saving of state is needed, handle it customly
    # in the scraper
    complete: bool = False
    
    # miscellanous metadata we additionally want to track
    metadata: Optional[str]


class Scraper(ABC):
    # logic for downloading/scraping the datasets
    def __init__(self, config, dataset_id: str, *args, **kwargs):
        self.config = config
        self.dataset_id = dataset_id

    def scrape(self) -> RawDataset:
        raise NotImplementedError()


class Processor(ABC):
    # logic for processing the datasets
    # filtering out bad data
    # data transformations
    # if you wanna use a kind of workflow system for speed, implement it in here
    def __init__(self, config, dataset_id: str, *args, **kwargs):
        self.config = config
        self.dataset_id = dataset_id

    def process(self, raw_data: RawDataset, *args, **kwargs):
        raise NotImplementedError()


class Analyser(ABC):
    # logic for getting basic statistics of the dataset
    def analyse(self, config):
        self.config = config
        raise NotImplementedError()


class Dataset(ABC):
    def __init__(self, config, *args, **kwargs):
        self.config = config

        self.info : DatasetInfo = None

        self.scraper = None
        self.processor = None 
        self.analyser = None

    def download(self, *args, **kwargs) -> RawDataset:
        self.raw_data = self.scraper.scrape()

        p = os.path.join(self.config.tmpdir, self.info.id)
        os.makedirs(p, exist_ok=True)
        with open(os.path.join(p, 'raw_data.json'), 'w') as f:
            f.write(self.raw_data.json())

        return self.raw_data

    def process(self, *args, **kwargs):
        p = os.path.join(self.config.tmpdir, self.info.id)
        with open(os.path.join(p, 'raw_data.json'), 'r') as f:
            raw_data = RawDataset.parse_raw(f.read())

        self.processor.process(raw_data)

    def analyse(self, *args, **kwargs):
        self.analyser.analyse()

    @property
    @abstractmethod
    def info(self) -> DatasetInfo:
        return self.info

    @property
    @abstractmethod
    def id(self) -> str:
        # if datasetinfo will be populated later,
        # hardcode this value for now, but it needs to be unique
        # to prevent processing conflicts
        return self.info.id


<|MERGE_RESOLUTION|>--- conflicted
+++ resolved
@@ -1,9 +1,5 @@
-<<<<<<< HEAD
-from typing import Union, Optional, Literal, Any
-=======
 from typing import Union, Optional, TypeAlias, Literal, Any
 import os
->>>>>>> 4e2a23b5
 from abc import ABC, abstractmethod
 import uuid
 import pydantic
